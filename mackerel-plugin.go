package mackerelplugin

import (
	"encoding/json"
	"errors"
	"fmt"
	"io"
	"log"
	"math"
	"os"
	"path/filepath"
	"regexp"
	"strconv"
	"strings"
	"time"
)

// Metrics represents definition of a metric
type Metrics struct {
	Name         string  `json:"name"`
	Label        string  `json:"label"`
	Diff         bool    `json:"-"`
	Type         string  `json:"-"`
	Stacked      bool    `json:"stacked"`
	Scale        float64 `json:"-"`
	AbsoluteName bool    `json:"-"`
}

// Graphs represents definition of a graph
type Graphs struct {
	Label   string    `json:"label"`
	Unit    string    `json:"unit"`
	Metrics []Metrics `json:"metrics"`
}

// Plugin is old interface of mackerel-plugin
type Plugin interface {
	FetchMetrics() (map[string]interface{}, error)
	GraphDefinition() map[string]Graphs
}

// PluginWithPrefix is recommended interface
type PluginWithPrefix interface {
	Plugin
	MetricKeyPrefix() string
}

// MackerelPlugin is for mackerel-agent-plugin
type MackerelPlugin struct {
	Plugin
	Tempfile string
	diff     *bool
}

// NewMackerelPlugin returns new MackerelPlugin struct
func NewMackerelPlugin(plugin Plugin) MackerelPlugin {
	mp := MackerelPlugin{Plugin: plugin}
	return mp
}

func (h *MackerelPlugin) hasDiff() bool {
	if h.diff == nil {
		diff := false
		h.diff = &diff
	DiffCheck:
		for _, graph := range h.GraphDefinition() {
			for _, metric := range graph.Metrics {
				if metric.Diff {
					*h.diff = true
					break DiffCheck
				}
			}
		}
	}
	return *h.diff
}

func (h *MackerelPlugin) printValue(w io.Writer, key string, value interface{}, now time.Time) {
	switch value.(type) {
	case uint32:
		fmt.Fprintf(w, "%s\t%d\t%d\n", key, value.(uint32), now.Unix())
	case uint64:
		fmt.Fprintf(w, "%s\t%d\t%d\n", key, value.(uint64), now.Unix())
	case float64:
		if math.IsNaN(value.(float64)) || math.IsInf(value.(float64), 0) {
			log.Printf("Invalid value: key = %s, value = %f\n", key, value)
		} else {
			fmt.Fprintf(w, "%s\t%f\t%d\n", key, value.(float64), now.Unix())
		}
	}
}

func (h *MackerelPlugin) fetchLastValues() (map[string]interface{}, time.Time, error) {
	if !h.hasDiff() {
		return nil, time.Unix(0, 0), nil
	}
	lastTime := time.Now()

	f, err := os.Open(h.tempfilename())
	if err != nil {
		if os.IsNotExist(err) {
			return nil, lastTime, nil
		}
		return nil, lastTime, err
	}
	defer f.Close()

	stat := make(map[string]interface{})
	decoder := json.NewDecoder(f)
	err = decoder.Decode(&stat)
	switch stat["_lastTime"].(type) {
	case float64:
		lastTime = time.Unix(int64(stat["_lastTime"].(float64)), 0)
	case int64:
		lastTime = time.Unix(stat["_lastTime"].(int64), 0)
	}
	if err != nil {
		return stat, lastTime, err
	}
	return stat, lastTime, nil
}

func (h *MackerelPlugin) saveValues(values map[string]interface{}, now time.Time) error {
	if !h.hasDiff() {
		return nil
	}
	fname := h.tempfilename()
	f, err := os.Create(fname)
	if err != nil {
		return err
	}
	defer f.Close()

	values["_lastTime"] = now.Unix()
	encoder := json.NewEncoder(f)
	err = encoder.Encode(values)
	if err != nil {
		return err
	}

	return nil
}

func calcDiff(value float64, now time.Time, lastValue float64, lastTime time.Time) (float64, error) {
	diffTime := now.Unix() - lastTime.Unix()
	if diffTime > 600 {
		return 0, errors.New("Too long duration")
	}

	diff := (value - lastValue) * 60 / float64(diffTime)

	if lastValue <= value {
		return diff, nil
	}
	return 0.0, errors.New("Counter seems to be reset.")
}

func calcDiffUInt(value uint64, now time.Time, lastValue uint64, lastTime time.Time, lastDiff float64, max uint64) (float64, error) {
	diffTime := now.Unix() - lastTime.Unix()
	if diffTime > 600 {
		return 0, errors.New("Too long duration")
	}

	diff := 0.0
	if lastValue > value {
		// overflow or counter reset
		diff = float64(max - lastValue + 1 + value)
	} else {
		diff = float64(value - lastValue)
	}
	diff = diff * 60 / float64(diffTime)

	if lastValue > value && diff >= lastDiff*10 {
		return 0.0, errors.New("Counter seems to be reseted.")
	}
	return diff, nil
}

func (h *MackerelPlugin) tempfilename() string {
	if h.Tempfile == "" {
		h.Tempfile = h.generateTempfilePath(os.Args[0])
	}
	return h.Tempfile
}

var tempfileSanitizeReg = regexp.MustCompile(`[^A-Za-z0-9_.-]`)

func (h *MackerelPlugin) generateTempfilePath(path string) string {
	var prefix string
	if p, ok := h.Plugin.(PluginWithPrefix); ok {
		prefix = p.MetricKeyPrefix()
	} else {
		name := filepath.Base(path)
		prefix = strings.TrimPrefix(tempfileSanitizeReg.ReplaceAllString(name, "_"), "mackerel-plugin-")
	}
	filename := fmt.Sprintf("mackerel-plugin-%s", prefix)
	dir := os.Getenv("MACKEREL_PLUGIN_WORKDIR")
	if dir == "" {
		dir = os.TempDir()
	}
	return filepath.Join(dir, filename)
}

func (h *MackerelPlugin) formatValues(prefix string, metric Metrics, stat *map[string]interface{}, lastStat *map[string]interface{}, now time.Time, lastTime time.Time) {
	name := metric.Name
	if metric.AbsoluteName && len(prefix) > 0 {
		name = prefix + "." + name
	}
	value, ok := (*stat)[name]
	if !ok || value == nil {
		return
	}

	switch value.(type) {
	case string:
		switch metric.Type {
		case "uint32":
			value, _ = strconv.ParseUint(value.(string), 10, 32)
		case "uint64":
			value, _ = strconv.ParseUint(value.(string), 10, 64)
		default:
			value, _ = strconv.ParseFloat(value.(string), 64)
		}
	}

	if metric.Diff {
		_, ok := (*lastStat)[name]
		if ok {
			var lastDiff float64
			if (*lastStat)[".last_diff."+name] != nil {
				lastDiff = toFloat64((*lastStat)[".last_diff."+name])
			}
			var err error
			switch metric.Type {
<<<<<<< HEAD
			case "uint32", "uint64":
				max := uint64(math.MaxUint64)
				if metric.Type == "uint32" {
					max = math.MaxUint32
				}
				value, err = calcDiffUInt(toUint64(value), now, toUint64((*lastStat)[metric.Name]), lastTime, lastDiff, max)
			default:
				value, err = calcDiff(toFloat64(value), now, toFloat64((*lastStat)[metric.Name]), lastTime)
=======
			case "uint32":
				value, err = h.calcDiffUint32(toUint32(value), now, toUint32((*lastStat)[name]), lastTime, lastDiff)
			case "uint64":
				value, err = h.calcDiffUint64(toUint64(value), now, toUint64((*lastStat)[name]), lastTime, lastDiff)
			default:
				value, err = h.calcDiff(toFloat64(value), now, toFloat64((*lastStat)[name]), lastTime)
>>>>>>> 1d057c3c
			}
			if err != nil {
				log.Println("OutputValues: ", err)
				return
			}
			(*stat)[".last_diff."+name] = value
		} else {
			log.Printf("%s does not exist at last fetch\n", name)
			return
		}
	}

	if metric.Scale != 0 {
		switch metric.Type {
		case "uint32":
			value = toUint32(value) * uint32(metric.Scale)
		case "uint64":
			value = toUint64(value) * uint64(metric.Scale)
		default:
			value = toFloat64(value) * metric.Scale
		}
	}

	metricNames := []string{}
	if p, ok := h.Plugin.(PluginWithPrefix); ok {
		metricNames = append(metricNames, p.MetricKeyPrefix())
	}
	if len(prefix) > 0 {
		metricNames = append(metricNames, prefix)
	}
	metricNames = append(metricNames, metric.Name)
	h.printValue(os.Stdout, strings.Join(metricNames, "."), value, now)
}

func (h *MackerelPlugin) formatValuesWithWildcard(prefix string, metric Metrics, stat *map[string]interface{}, lastStat *map[string]interface{}, now time.Time, lastTime time.Time) {
	regexpStr := `\A` + prefix + "." + metric.Name
	regexpStr = strings.Replace(regexpStr, ".", "\\.", -1)
	regexpStr = strings.Replace(regexpStr, "*", "[-a-zA-Z0-9_]+", -1)
	regexpStr = strings.Replace(regexpStr, "#", "[-a-zA-Z0-9_]+", -1)
	re, err := regexp.Compile(regexpStr)
	if err != nil {
		log.Fatalln("Failed to compile regexp: ", err)
	}
	for k := range *stat {
		if re.MatchString(k) {
			metricEach := metric
			metricEach.Name = k
			h.formatValues("", metricEach, stat, lastStat, now, lastTime)
		}
	}
}

// Run the plugin
func (h *MackerelPlugin) Run() {
	if os.Getenv("MACKEREL_AGENT_PLUGIN_META") != "" {
		h.OutputDefinitions()
	} else {
		h.OutputValues()
	}
}

// OutputValues output the metrics
func (h *MackerelPlugin) OutputValues() {
	now := time.Now()
	stat, err := h.FetchMetrics()
	if err != nil {
		log.Fatalln("OutputValues: ", err)
	}

	lastStat, lastTime, err := h.fetchLastValues()
	if err != nil {
		log.Println("fetchLastValues (ignore):", err)
	}

	for key, graph := range h.GraphDefinition() {
		for _, metric := range graph.Metrics {
			if strings.ContainsAny(key+metric.Name, "*#") {
				h.formatValuesWithWildcard(key, metric, &stat, &lastStat, now, lastTime)
			} else {
				h.formatValues(key, metric, &stat, &lastStat, now, lastTime)
			}
		}
	}

	err = h.saveValues(stat, now)
	if err != nil {
		log.Fatalln("saveValues: ", err)
	}
}

// GraphDef represents graph definitions
type GraphDef struct {
	Graphs map[string]Graphs `json:"graphs"`
}

func title(s string) string {
	r := strings.NewReplacer(".", " ", "_", " ")
	return strings.Title(r.Replace(s))
}

// OutputDefinitions outputs graph definitions
func (h *MackerelPlugin) OutputDefinitions() {
	fmt.Println("# mackerel-agent-plugin")
	graphs := make(map[string]Graphs)
	for key, graph := range h.GraphDefinition() {
		g := graph
		k := key
		if p, ok := h.Plugin.(PluginWithPrefix); ok {
			prefix := p.MetricKeyPrefix()
			if k == "" {
				k = prefix
			} else {
				k = prefix + "." + k
			}
		}
		if g.Label == "" {
			g.Label = title(k)
		}
		metrics := []Metrics{}
		for _, v := range g.Metrics {
			if v.Label == "" {
				v.Label = title(v.Name)
			}
			metrics = append(metrics, v)
		}
		g.Metrics = metrics
		graphs[k] = g
	}
	var graphdef GraphDef
	graphdef.Graphs = graphs
	b, err := json.Marshal(graphdef)
	if err != nil {
		log.Fatalln("OutputDefinitions: ", err)
	}
	fmt.Println(string(b))
}

func toUint32(value interface{}) uint32 {
	var ret uint32
	switch value.(type) {
	case uint32:
		ret = value.(uint32)
	case uint64:
		ret = uint32(value.(uint64))
	case float64:
		ret = uint32(value.(float64))
	case string:
		v, err := strconv.ParseUint(value.(string), 10, 32)
		if err == nil {
			ret = uint32(v)
		}
	}
	return ret
}

func toUint64(value interface{}) uint64 {
	var ret uint64
	switch value.(type) {
	case uint32:
		ret = uint64(value.(uint32))
	case uint64:
		ret = value.(uint64)
	case float64:
		ret = uint64(value.(float64))
	case string:
		ret, _ = strconv.ParseUint(value.(string), 10, 64)
	}
	return ret
}

func toFloat64(value interface{}) float64 {
	var ret float64
	switch value.(type) {
	case uint32:
		ret = float64(value.(uint32))
	case uint64:
		ret = float64(value.(uint64))
	case float64:
		ret = value.(float64)
	case string:
		ret, _ = strconv.ParseFloat(value.(string), 64)
	}
	return ret
}<|MERGE_RESOLUTION|>--- conflicted
+++ resolved
@@ -224,7 +224,7 @@
 	}
 
 	if metric.Diff {
-		_, ok := (*lastStat)[name]
+		v, ok := (*lastStat)[name]
 		if ok {
 			var lastDiff float64
 			if (*lastStat)[".last_diff."+name] != nil {
@@ -232,23 +232,14 @@
 			}
 			var err error
 			switch metric.Type {
-<<<<<<< HEAD
 			case "uint32", "uint64":
 				max := uint64(math.MaxUint64)
 				if metric.Type == "uint32" {
 					max = math.MaxUint32
 				}
-				value, err = calcDiffUInt(toUint64(value), now, toUint64((*lastStat)[metric.Name]), lastTime, lastDiff, max)
+				value, err = calcDiffUInt(toUint64(value), now, toUint64(v), lastTime, lastDiff, max)
 			default:
-				value, err = calcDiff(toFloat64(value), now, toFloat64((*lastStat)[metric.Name]), lastTime)
-=======
-			case "uint32":
-				value, err = h.calcDiffUint32(toUint32(value), now, toUint32((*lastStat)[name]), lastTime, lastDiff)
-			case "uint64":
-				value, err = h.calcDiffUint64(toUint64(value), now, toUint64((*lastStat)[name]), lastTime, lastDiff)
-			default:
-				value, err = h.calcDiff(toFloat64(value), now, toFloat64((*lastStat)[name]), lastTime)
->>>>>>> 1d057c3c
+				value, err = calcDiff(toFloat64(value), now, toFloat64(v), lastTime)
 			}
 			if err != nil {
 				log.Println("OutputValues: ", err)
